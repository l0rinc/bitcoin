--- conflicted
+++ resolved
@@ -200,8 +200,8 @@
         // This means sigops in the spent scriptpubkey actually count toward the limit.
         // `fAccurate` means correctly accounting sigops for CHECKMULTISIGs with 16 pubkeys or less. This
         // method of accounting was introduced by BIP16, and BIP54 reuses it.
-        sigops += tx.vin[i].scriptSig.GetSigOpCount(/*fAccurate=*/true);
-        sigops += prev.scriptPubKey.GetSigOpCount(/*fAccurate=*/true);
+        sigops += tx.vin[i].scriptSig.GetLegacySigOpCount(/*fAccurate=*/true);
+        sigops += prev.scriptPubKey.GetLegacySigOpCount(/*fAccurate=*/true);
 
         std::vector<std::vector<unsigned char> > vSolutions;
         TxoutType whichType = Solver(prev.scriptPubKey, vSolutions);
@@ -219,12 +219,8 @@
             if (stack.empty())
                 return false;
             CScript subscript(stack.back().begin(), stack.back().end());
-<<<<<<< HEAD
-            const auto p2sh_sigops{subscript.GetSigOpCount(true)};
+            const auto p2sh_sigops{subscript.GetLegacySigOpCount(/*fAccurate=*/true)};
             if (p2sh_sigops > MAX_P2SH_SIGOPS) {
-=======
-            if (subscript.GetLegacySigOpCount(/*fAccurate=*/true) > MAX_P2SH_SIGOPS) {
->>>>>>> d76d7531
                 return false;
             }
             sigops += p2sh_sigops;
